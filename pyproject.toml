[tool.poetry]
name = "spherical"
version = "1.0.11"
description = "Evaluate and transform D matrices, 3-j symbols, and (scalar or spin-weighted) spherical harmonics"
readme = "README.md"
license = "MIT"
authors = ["Michael Boyle <michael.oliver.boyle@gmail.com>"]
homepage = "https://github.com/moble/spherical"
include = ["tests"]

[tool.poetry.dependencies]
<<<<<<< HEAD
python = ">=3.8,<3.12"
importlib-metadata = {version = "^1.0", python = "<3.8"}
numpy = "^1.13"
numba = {version = ">=0.50", markers = "implementation_name == 'cpython'"}
=======
python = ">=3.8,<3.11"
numpy = "^1.19"
numba = {version = ">=0.55", markers = "implementation_name == 'cpython'"}
>>>>>>> 3ed19c7e
mkdocs = {version = ">=1.1.2", optional = true, markers = "implementation_name == 'cpython'"}
black = {version = ">=22.1", optional = true, markers = "implementation_name == 'cpython'"}
mktheapidocs = {version = ">=0.2", optional = true, markers = "implementation_name == 'cpython'"}
pymdown-extensions = {version = "^8", optional = true, markers = "implementation_name == 'cpython'"}
quaternionic = "^1.0"
spinsfast = {version = ">=104.2020.8", markers = "sys_platform != 'win32'"}

[tool.poetry.dev-dependencies]
pytest = "^7.0"
pytest-cov = ">=2.10.1"
scipy = "^1.0"
sympy = "^1.6.2"
line_profiler = {version = "^3.0.2", markers = "sys_platform != 'win32'"}
ipython = "<7.17"
ipykernel = "^5.3.4"

[tool.poetry.extras]
mkdocs = ["mkdocs"]
mktheapidocs = ["mktheapidocs"]
pymdown-extensions = ["pymdown-extensions"]

[tool.black]
line-length = 120
<<<<<<< HEAD
target-version = ['py38']
=======
target-version = ['py38','py39','py310']
>>>>>>> 3ed19c7e

[tool.pytest.ini_options]
minversion = "6.0"
norecursedirs = ".* build dist gh-pages *.egg-info install ENV virtualenv __pycache__"
junit_family="xunit2"
addopts = "-s -v --tb=short --doctest-glob='' --cov=spherical --cov-branch --cov-report xml"

[build-system]
requires = ["poetry-core>=1.0.0a9"]
build-backend = "poetry.core.masonry.api"<|MERGE_RESOLUTION|>--- conflicted
+++ resolved
@@ -9,16 +9,10 @@
 include = ["tests"]
 
 [tool.poetry.dependencies]
-<<<<<<< HEAD
 python = ">=3.8,<3.12"
 importlib-metadata = {version = "^1.0", python = "<3.8"}
 numpy = "^1.13"
 numba = {version = ">=0.50", markers = "implementation_name == 'cpython'"}
-=======
-python = ">=3.8,<3.11"
-numpy = "^1.19"
-numba = {version = ">=0.55", markers = "implementation_name == 'cpython'"}
->>>>>>> 3ed19c7e
 mkdocs = {version = ">=1.1.2", optional = true, markers = "implementation_name == 'cpython'"}
 black = {version = ">=22.1", optional = true, markers = "implementation_name == 'cpython'"}
 mktheapidocs = {version = ">=0.2", optional = true, markers = "implementation_name == 'cpython'"}
@@ -42,11 +36,7 @@
 
 [tool.black]
 line-length = 120
-<<<<<<< HEAD
-target-version = ['py38']
-=======
 target-version = ['py38','py39','py310']
->>>>>>> 3ed19c7e
 
 [tool.pytest.ini_options]
 minversion = "6.0"
