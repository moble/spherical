name: tests

on: [push]

jobs:

  build:
    name: ${{ matrix.os }} python ${{ matrix.python-version }}

    runs-on: ${{ matrix.os }}

    if: >-
        !contains(github.event.head_commit.message, '[skip ci]')
        && !contains(github.event.head_commit.message, '[skip tests]')

    strategy:
      fail-fast: false
      matrix:
        os: [ubuntu-latest, macos-latest, windows-latest]
<<<<<<< HEAD
        python-version: ["3.8", "3.10"]
=======
        python-version: ['3.8', '3.10']
>>>>>>> 3ed19c7e

    steps:
      - name: Check out code
        uses: actions/checkout@v2

      - name: Set up python ${{ matrix.python-version }}
        uses: actions/setup-python@v2
        with:
          python-version: ${{ matrix.python-version }}

      - name: Install poetry
        shell: bash
        run: |
          curl -sSL https://install.python-poetry.org | POETRY_HOME="$HOME/.poetry" python -
          echo "$HOME/.poetry/bin" >> $GITHUB_PATH

      - name: Build and install with poetry
        shell: bash
        run: |
          poetry run python -m pip install --upgrade pip
          poetry env info
          rm poetry.lock
          poetry update
          poetry build
          poetry install --no-interaction

      - name: Run tests
        shell: bash
        run: |
          poetry run pytest --ell_max_slow=5 --run_slow_tests --durations=0

      - name: Upload coverage
<<<<<<< HEAD
        if: "matrix.python-version == 3.10 && matrix.os == 'ubuntu-latest'"
=======
        if: "matrix.python-version == '3.10' && matrix.os == 'ubuntu-latest'"
>>>>>>> 3ed19c7e
        uses: codecov/codecov-action@v2


  release:
    name: Create release and send to PyPI
    needs: build
    runs-on: ubuntu-latest
    if: >-
        github.ref == 'refs/heads/main'
        && !contains(github.event.head_commit.message, '[no release]')
        && (success() || contains(github.event.head_commit.message, '[skip tests]'))

    steps:
      - name: Check out code
        uses: actions/checkout@v2

      - name: Set up python ${{ matrix.python-version }}
        uses: actions/setup-python@v2
        with:
<<<<<<< HEAD
          python-version: "3.10"
=======
          python-version: '3.10'
>>>>>>> 3ed19c7e

      - name: Install toml
        if: ${{ env.skipping_build_and_test_replicate != 'true' }}
        shell: bash
        run: |
          python -m pip install --upgrade pip toml

      - name: Install poetry
        shell: bash
        run: |
          curl -sSL https://install.python-poetry.org | POETRY_HOME="$HOME/.poetry" python -
          echo "$HOME/.poetry/bin" >> $GITHUB_PATH

      - name: Build and install with poetry
        if: ${{ env.skipping_build_and_test_replicate != 'true' }}
        shell: bash
        run: |
          $HOME/.poetry/bin/poetry run python -m pip install --upgrade pip
          $HOME/.poetry/bin/poetry env info
          rm poetry.lock
          $HOME/.poetry/bin/poetry update
          $HOME/.poetry/bin/poetry build
          $HOME/.poetry/bin/poetry install --no-interaction --no-dev

      - name: Bump version
        shell: bash
        env:
          github_event_head_commit_message: ${{ github.event.head_commit.message }}
        run: |
          export version_bump_rule=$(python .github/scripts/parse_bump_rule.py)
          echo "version_bump_rule: '${version_bump_rule}'"
          $HOME/.poetry/bin/poetry version "${version_bump_rule}"
          export new_version=$(python .github/scripts/parse_version.py pyproject.toml)
          echo "new_version: '${new_version}'"
          echo "new_version=${new_version}" >> $GITHUB_ENV

      - name: Tag and push new version
        shell: bash
        run: |
          git config user.name github-actions
          git config user.email github-actions@github.com
          git add pyproject.toml
          git commit -m "Bump version to v${new_version}"
          git tag -a "v${new_version}" -m "Version ${new_version}"
          git status
          git push --follow-tags  # Will not trigger new workflow because it uses GITHUB_TOKEN

      - name: Create release
        if: "!contains(github.event.head_commit.message, '[no release]')"
        id: create_release
        uses: actions/create-release@latest
        env:
          GITHUB_TOKEN: ${{ secrets.GITHUB_TOKEN }}
        with:
          tag_name: v${{ env.new_version }}
          release_name: Release v${{ env.new_version }}
          draft: false
          prerelease: false

      - name: Publish to PyPI
        if: "!contains(github.event.head_commit.message, '[no pypi]')"
        env:
          # 1) Get key from https://pypi.org/manage/account/token/
          # 2) Copy it to Github > repo > Settings > Secrets
          POETRY_PYPI_TOKEN_PYPI: ${{ secrets.PYPI_TOKEN }}
        shell: bash
        run: |
          # Do these first two steps again to ensure the version is right
          $HOME/.poetry/bin/poetry build
          $HOME/.poetry/bin/poetry install --no-interaction --no-dev
          $HOME/.poetry/bin/poetry publish<|MERGE_RESOLUTION|>--- conflicted
+++ resolved
@@ -17,11 +17,7 @@
       fail-fast: false
       matrix:
         os: [ubuntu-latest, macos-latest, windows-latest]
-<<<<<<< HEAD
         python-version: ["3.8", "3.10"]
-=======
-        python-version: ['3.8', '3.10']
->>>>>>> 3ed19c7e
 
     steps:
       - name: Check out code
@@ -54,11 +50,7 @@
           poetry run pytest --ell_max_slow=5 --run_slow_tests --durations=0
 
       - name: Upload coverage
-<<<<<<< HEAD
-        if: "matrix.python-version == 3.10 && matrix.os == 'ubuntu-latest'"
-=======
         if: "matrix.python-version == '3.10' && matrix.os == 'ubuntu-latest'"
->>>>>>> 3ed19c7e
         uses: codecov/codecov-action@v2
 
 
@@ -78,11 +70,7 @@
       - name: Set up python ${{ matrix.python-version }}
         uses: actions/setup-python@v2
         with:
-<<<<<<< HEAD
           python-version: "3.10"
-=======
-          python-version: '3.10'
->>>>>>> 3ed19c7e
 
       - name: Install toml
         if: ${{ env.skipping_build_and_test_replicate != 'true' }}
